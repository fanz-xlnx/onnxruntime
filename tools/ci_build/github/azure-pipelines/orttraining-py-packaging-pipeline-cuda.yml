--- conflicted
+++ resolved
@@ -21,12 +21,7 @@
     upload_wheel: 'yes'
     debug_build: false
 
-<<<<<<< HEAD
 - template: stages/py-packaging-training-cuda-stages.yml
-=======
-# Added for triton compiler team. Can be potentially removed.
-- template: templates/py-packaging-training-cuda-stage.yml
->>>>>>> 905faea3
   parameters:
     build_py_parameters: --enable_training --update --build
     torch_version: '2.0.0'
