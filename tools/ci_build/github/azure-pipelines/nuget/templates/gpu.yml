# Defined as pipeline variables
# variables:
#   AgentPoolLinux : 'Linux-CPU'
#   AgentPoolMacOS : 'macOS-10.13'

parameters:
  DoEsrp: 'false'
  PackageName: 'Microsoft.ML.OnnxRuntime.Gpu'

jobs: 
- template: ../../templates/win-ci-2019.yml
  parameters:
    AgentPool : 'Win-GPU-2019'
    ArtifactName: 'drop-nuget'    
    JobName: 'Windows_CI_GPU_Dev'
<<<<<<< HEAD
    BuildCommand: --build_dir $(Build.BinariesDirectory) --skip_submodule_sync --build_shared_lib --enable_onnx_tests --use_telemetry --cmake_generator "Visual Studio 16 2019" --msvc_toolset 14.16 --use_cuda --cuda_version=10.0 --cuda_home="C:\local\cuda_10.0.130_win10_trt70011dll" --cudnn_home="C:\local\cudnn-10.0-windows10-x64-v7.3.1.20\cuda"
=======
    BuildCommand: --build_dir $(Build.BinariesDirectory) --skip_submodule_sync --build_shared_lib --use_featurizers --enable_onnx_tests --use_telemetry --cmake_generator "Visual Studio 16 2019" --msvc_toolset 14.16 --use_cuda --cuda_version=10.0 --cuda_home="C:\Program Files\NVIDIA GPU Computing Toolkit\CUDA\v10.0" --cudnn_home="C:\local\cudnn-10.0-windows10-x64-v7.3.1.20\cuda"
>>>>>>> cc75e5a1
    BuildArch: 'x64'
    msbuildArchitecture: 'amd64'
    EnvSetupScript: 'setup_env.bat'    
    sln_platform: 'x64'
    DoDebugBuild: 'false'
    DoNugetPack : 'true'
    DoCompliance: 'false'
    DoEsrp: ${{ parameters.DoEsrp }}    
    CudaVersion: '10.0'
    OrtPackageId: 'Microsoft.ML.OnnxRuntime.Gpu'
    NuPackScript: |
     msbuild $(Build.SourcesDirectory)\csharp\OnnxRuntime.CSharp.proj /p:Configuration=RelWithDebInfo /t:CreatePackage /p:OrtPackageId=Microsoft.ML.OnnxRuntime.Gpu
     copy $(Build.SourcesDirectory)\csharp\src\Microsoft.ML.OnnxRuntime\bin\RelWithDebInfo\*.nupkg $(Build.ArtifactStagingDirectory)
     mkdir $(Build.ArtifactStagingDirectory)\testdata
     copy $(Build.BinariesDirectory)\RelWithDebInfo\RelWithDebInfo\custom_op_library.* $(Build.ArtifactStagingDirectory)\testdata

- job: 'Linux_CI_GPU_Dev'
  pool: $(AgentPoolLinux)
  steps:    
    - template: ../../templates/set-version-number-variables-step.yml
    - template: ../../templates/linux-set-variables-and-download.yml
    - task: CmdLine@2
      inputs:
        script: |
          docker build --pull -t onnxruntime-centos6-gpu --build-arg BUILD_USER=onnxruntimedev --build-arg BUILD_UID=$(id -u) --build-arg PYTHON_VERSION=$(python.version) -f Dockerfile.centos6_gpu .
        workingDirectory: $(Build.SourcesDirectory)/tools/ci_build/github/linux/docker
    - task: CmdLine@2
      inputs:
        script: |
          docker run --gpus all -e NVIDIA_VISIBLE_DEVICES=all --rm --volume $(Build.SourcesDirectory):/onnxruntime_src --volume $(Build.BinariesDirectory):/build -e NIGHTLY_BUILD onnxruntime-centos6-gpu /bin/bash -c "/usr/bin/python3.6 /onnxruntime_src/tools/ci_build/build.py --build_dir /build --config Release --skip_submodule_sync  --parallel --build_shared_lib --use_featurizers --cmake_path /usr/bin/cmake --ctest_path /usr/bin/ctest --use_cuda --cuda_version=10.0 --cuda_home=/usr/local/cuda-10.0  --cudnn_home=/usr/local/cuda-10.0 --enable_onnx_tests && cd /build/Release && make install DESTDIR=/build/linux-x64"
    - script: |
       set -e -x
       mv $(Build.BinariesDirectory)/linux-x64/usr/local/lib64 $(Build.BinariesDirectory)/linux-x64/linux-x64
       cd $(Build.BinariesDirectory)/linux-x64
       zip -r linux-x64.zip linux-x64
       cp $(Build.BinariesDirectory)/linux-x64/linux*.zip $(Build.ArtifactStagingDirectory)
       mkdir $(Build.ArtifactStagingDirectory)/testdata
       cp $(Build.BinariesDirectory)/Release/libcustom_op_library.so* $(Build.ArtifactStagingDirectory)/testdata 
       ls -al $(Build.ArtifactStagingDirectory)
      displayName: 'Create Artifacts'
    - task: PublishPipelineArtifact@0
      displayName: 'Publish Pipeline Artifact'
      inputs:
        artifactName: 'drop-linux'
        targetPath: '$(Build.ArtifactStagingDirectory)'
    - task: ms.vss-governance-buildtask.governance-build-task-component-detection.ComponentGovernanceComponentDetection@0
      displayName: 'Component Detection'
      condition: succeeded()
    - template: ../../templates/clean-agent-build-directory-step.yml

- job: NuGet_Packaging
  pool: 'Win-GPU-2019'
  dependsOn:
  - Windows_CI_GPU_Dev
  - Linux_CI_GPU_Dev
  condition: succeeded()
  steps:  
  - task: DownloadPipelineArtifact@0
    displayName: 'Download Pipeline Artifact - NuGet'
    inputs:
      artifactName: 'drop-nuget'
      targetPath: '$(Build.BinariesDirectory)/nuget-artifact'

  - task: DownloadPipelineArtifact@0
    displayName: 'Download Pipeline Artifact - Linux'
    inputs:
      artifactName: 'drop-linux'
      targetPath: '$(Build.BinariesDirectory)/nuget-artifact'

  - script: |
     pushd $(Build.BinariesDirectory)\nuget-artifact
     dir
     powershell -Command "Invoke-WebRequest http://stahlworks.com/dev/unzip.exe -OutFile unzip.exe"
     powershell -Command "Invoke-WebRequest http://stahlworks.com/dev/zip.exe -OutFile zip.exe"
     set PATH=%CD%;%PATH%
     FOR /R %%i IN (*.nupkg) do ( 
         rename %%~ni.nupkg %%~ni.zip
         unzip %%~ni.zip -d %%~ni
         del /Q %%~ni.zip
         unzip linux-x64.zip -d linux-x64
         mkdir %%~ni\runtimes\linux-x64
         mkdir %%~ni\runtimes\linux-x64\native
         move linux-x64\linux-x64\libonnxruntime.so %%~ni\runtimes\linux-x64\native\libonnxruntime.so
         pushd %%~ni
         zip -r ..\%%~ni.zip .
         popd
         move %%~ni.zip %%~ni.nupkg
     )
     popd
     copy $(Build.BinariesDirectory)\nuget-artifact\*.nupkg $(Build.ArtifactStagingDirectory)
    displayName: 'Bundle NuGet and other binaries'

  - template: ../../templates/esrp_nuget.yml
    parameters:
      DisplayName: 'ESRP - sign NuGet package'
      FolderPath: '$(Build.ArtifactStagingDirectory)'
      DoEsrp: ${{ parameters.DoEsrp }}

  - template: ../../templates/validate-nuget.yml
    parameters:
      NugetPath: '$(Build.ArtifactStagingDirectory)'
      PlatformsSupported: 'win-x64,linux-x64'
      VerifyNugetSigning: ${{ parameters.DoEsrp }}

  - task: PublishPipelineArtifact@0
    displayName: 'Publish Pipeline NuGet Artifact'
    inputs:
      artifactName: 'drop-signed-nuget'
      targetPath: '$(Build.ArtifactStagingDirectory)'

- template: test_win.yml
  parameters:
    AgentPool : 'Win-GPU-2019'
- template: test_linux.yml
  parameters:
    AgentPool : $(AgentPoolLinux)
    TestGPU : 'true'<|MERGE_RESOLUTION|>--- conflicted
+++ resolved
@@ -13,11 +13,7 @@
     AgentPool : 'Win-GPU-2019'
     ArtifactName: 'drop-nuget'    
     JobName: 'Windows_CI_GPU_Dev'
-<<<<<<< HEAD
-    BuildCommand: --build_dir $(Build.BinariesDirectory) --skip_submodule_sync --build_shared_lib --enable_onnx_tests --use_telemetry --cmake_generator "Visual Studio 16 2019" --msvc_toolset 14.16 --use_cuda --cuda_version=10.0 --cuda_home="C:\local\cuda_10.0.130_win10_trt70011dll" --cudnn_home="C:\local\cudnn-10.0-windows10-x64-v7.3.1.20\cuda"
-=======
     BuildCommand: --build_dir $(Build.BinariesDirectory) --skip_submodule_sync --build_shared_lib --use_featurizers --enable_onnx_tests --use_telemetry --cmake_generator "Visual Studio 16 2019" --msvc_toolset 14.16 --use_cuda --cuda_version=10.0 --cuda_home="C:\Program Files\NVIDIA GPU Computing Toolkit\CUDA\v10.0" --cudnn_home="C:\local\cudnn-10.0-windows10-x64-v7.3.1.20\cuda"
->>>>>>> cc75e5a1
     BuildArch: 'x64'
     msbuildArchitecture: 'amd64'
     EnvSetupScript: 'setup_env.bat'    
