# Copyright (c) Microsoft Corporation. All rights reserved.
# Licensed under the MIT License.

function(bundle_static_library bundled_target_name)
  function(recursively_collect_dependencies input_target)
    set(input_link_libraries LINK_LIBRARIES)
    get_target_property(input_type ${input_target} TYPE)
    if (${input_type} STREQUAL "INTERFACE_LIBRARY")
      set(input_link_libraries INTERFACE_LINK_LIBRARIES)
    endif()
    get_target_property(public_dependencies ${input_target} ${input_link_libraries})
    foreach(dependency IN LISTS public_dependencies)
      if(TARGET ${dependency})
        get_target_property(alias ${dependency} ALIASED_TARGET)
        if (TARGET ${alias})
          set(dependency ${alias})
        endif()
        get_target_property(type ${dependency} TYPE)
        if (${type} STREQUAL "STATIC_LIBRARY")
          list(APPEND static_libs ${dependency})
        endif()

        get_property(library_already_added GLOBAL PROPERTY ${target_name}_static_bundle_${dependency})
        if (NOT library_already_added)
          set_property(GLOBAL PROPERTY ${target_name}_static_bundle_${dependency} ON)
          recursively_collect_dependencies(${dependency})
        endif()
      endif()
    endforeach()
    set(static_libs ${static_libs} PARENT_SCOPE)
  endfunction()

  foreach(target_name IN ITEMS ${ARGN})
    list(APPEND static_libs ${target_name})
    recursively_collect_dependencies(${target_name})
  endforeach()

  list(REMOVE_DUPLICATES static_libs)

  set(bundled_target_full_name
    ${CMAKE_BINARY_DIR}/${CMAKE_STATIC_LIBRARY_PREFIX}${bundled_target_name}${CMAKE_STATIC_LIBRARY_SUFFIX})

  file(WRITE ${CMAKE_BINARY_DIR}/${bundled_target_name}.ar.in
    "CREATE ${bundled_target_full_name}\n" )

  foreach(target IN LISTS static_libs)
    file(APPEND ${CMAKE_BINARY_DIR}/${bundled_target_name}.ar.in
      "ADDLIB $<TARGET_FILE:${target}>\n")
  endforeach()

  file(APPEND ${CMAKE_BINARY_DIR}/${bundled_target_name}.ar.in "SAVE\n")
  file(APPEND ${CMAKE_BINARY_DIR}/${bundled_target_name}.ar.in "END\n")

  file(GENERATE
    OUTPUT ${CMAKE_BINARY_DIR}/${bundled_target_name}.ar
    INPUT ${CMAKE_BINARY_DIR}/${bundled_target_name}.ar.in)

  set(ar_tool ${CMAKE_AR})
  if (CMAKE_INTERPROCEDURAL_OPTIMIZATION)
    set(ar_tool ${CMAKE_CXX_COMPILER_AR})
  endif()

  add_custom_command(
    COMMAND ${ar_tool} -M < ${CMAKE_BINARY_DIR}/${bundled_target_name}.ar
    OUTPUT ${bundled_target_full_name}
    COMMENT "Bundling ${bundled_target_name}"
    VERBATIM)

  add_custom_target(bundling_target ALL DEPENDS ${bundled_target_full_name})
  foreach(target_name IN ITEMS ${ARGN})
    add_dependencies(bundling_target ${target_name})
  endforeach()

  add_library(${bundled_target_name} STATIC IMPORTED GLOBAL)
  set_target_properties(${bundled_target_name}
    PROPERTIES
      IMPORTED_LOCATION ${bundled_target_full_name})
  foreach(target_name IN ITEMS ${ARGN})
    set_property(TARGET ${bundled_target_name} APPEND
      PROPERTY INTERFACE_INCLUDE_DIRECTORIES $<TARGET_PROPERTY:${target_name},INTERFACE_INCLUDE_DIRECTORIES>)
    set_property(TARGET ${bundled_target_name} APPEND
      PROPERTY INTERFACE_COMPILE_DEFINITIONS $<TARGET_PROPERTY:${target_name},INTERFACE_COMPILE_DEFINITIONS>)
  endforeach()
  add_dependencies(${bundled_target_name} bundling_target)
endfunction()

if (NOT onnxruntime_ENABLE_WEBASSEMBLY_THREADS)
  add_compile_definitions(
    BUILD_MLAS_NO_ONNXRUNTIME
  )

  # Override re2 compiler options to remove -pthread
  set_property(TARGET re2 PROPERTY COMPILE_OPTIONS )
endif()

target_compile_options(onnx PRIVATE -Wno-unused-parameter -Wno-unused-variable)

if (onnxruntime_BUILD_WEBASSEMBLY_STATIC_LIB)
    bundle_static_library(onnxruntime_webassembly
      nsync::nsync_cpp
      ${PROTOBUF_LIB}
      onnx
      onnx_proto
      onnxruntime_common
      onnxruntime_flatbuffers
      onnxruntime_framework
      onnxruntime_graph
      onnxruntime_mlas
      onnxruntime_optimizer
      onnxruntime_providers
      ${PROVIDERS_JS}
      ${PROVIDERS_XNNPACK}
      ${PROVIDERS_WEBNN}
      onnxruntime_session
      onnxruntime_util
      re2::re2
    )

    if (onnxruntime_ENABLE_TRAINING)
      bundle_static_library(onnxruntime_webassembly tensorboard)
    endif()

    if (onnxruntime_BUILD_UNIT_TESTS)
      file(GLOB_RECURSE onnxruntime_webassembly_test_src CONFIGURE_DEPENDS
        "${ONNXRUNTIME_ROOT}/test/wasm/test_main.cc"
        "${ONNXRUNTIME_ROOT}/test/wasm/test_inference.cc"
      )

      source_group(TREE ${REPO_ROOT} FILES ${onnxruntime_webassembly_test_src})

      add_executable(onnxruntime_webassembly_test
        ${onnxruntime_webassembly_test_src}
      )

      set_target_properties(onnxruntime_webassembly_test PROPERTIES LINK_FLAGS
        "-s ALLOW_MEMORY_GROWTH=1 -s \"EXPORTED_RUNTIME_METHODS=['FS']\" --preload-file ${CMAKE_CURRENT_BINARY_DIR}/testdata@/testdata -s EXIT_RUNTIME=1"
      )

      target_link_libraries(onnxruntime_webassembly_test PUBLIC
        onnxruntime_webassembly
        GTest::gtest
      )

      find_program(NODE_EXECUTABLE node required)
      if (NOT NODE_EXECUTABLE)
        message(FATAL_ERROR "Node is required for a test")
      endif()

      add_test(NAME onnxruntime_webassembly_test
        COMMAND ${NODE_EXECUTABLE} onnxruntime_webassembly_test.js
        WORKING_DIRECTORY $<TARGET_FILE_DIR:onnxruntime_webassembly_test>
      )
    endif()
else()
  file(GLOB_RECURSE onnxruntime_webassembly_src CONFIGURE_DEPENDS
    "${ONNXRUNTIME_ROOT}/wasm/api.cc"
  )

  source_group(TREE ${REPO_ROOT} FILES ${onnxruntime_webassembly_src})

  add_executable(onnxruntime_webassembly
    ${onnxruntime_webassembly_src}
  )

  if (onnxruntime_ENABLE_WEBASSEMBLY_API_EXCEPTION_CATCHING)
    # we catch exceptions at the api level
    file(GLOB_RECURSE onnxruntime_webassembly_src_exc CONFIGURE_DEPENDS
      "${ONNXRUNTIME_ROOT}/wasm/api.cc"
      "${ONNXRUNTIME_ROOT}/core/session/onnxruntime_c_api.cc"
    )
    set (WASM_API_EXCEPTION_CATCHING "-s DISABLE_EXCEPTION_CATCHING=0")
    message(STATUS "onnxruntime_ENABLE_WEBASSEMBLY_EXCEPTION_CATCHING_ON_API set")
    set_source_files_properties(${onnxruntime_webassembly_src_exc} PROPERTIES COMPILE_FLAGS ${WASM_API_EXCEPTION_CATCHING})
  endif()

  target_link_libraries(onnxruntime_webassembly PRIVATE
    nsync::nsync_cpp
    ${PROTOBUF_LIB}
    onnx
    onnx_proto
    onnxruntime_common
    onnxruntime_flatbuffers
    onnxruntime_framework
    onnxruntime_graph
    onnxruntime_mlas
    onnxruntime_optimizer
    onnxruntime_providers
    ${PROVIDERS_JS}
    ${PROVIDERS_XNNPACK}
    ${PROVIDERS_WEBNN}
    onnxruntime_session
    onnxruntime_util
    re2::re2
  )

  set(EXPORTED_RUNTIME_METHODS "'stackAlloc','stackRestore','stackSave','UTF8ToString','stringToUTF8','lengthBytesUTF8'")

  if (onnxruntime_USE_XNNPACK)
    target_link_libraries(onnxruntime_webassembly PRIVATE XNNPACK)
    string(APPEND EXPORTED_RUNTIME_METHODS ",'addFunction'")
    target_link_options(onnxruntime_webassembly PRIVATE "SHELL:-s ALLOW_TABLE_GROWTH=1")
  endif()

  if(onnxruntime_USE_WEBNN)
    target_link_libraries(onnxruntime_webassembly PRIVATE onnxruntime_providers_webnn)
  endif()

  if (onnxruntime_ENABLE_TRAINING)
    target_link_libraries(onnxruntime_webassembly PRIVATE tensorboard)
  endif()

  if (onnxruntime_USE_JSEP)
    set(EXPORTED_FUNCTIONS "_malloc,_free,_JsepOutput,_JsepGetNodeName")
  else()
    set(EXPORTED_FUNCTIONS "_malloc,_free")
  endif()

  target_link_options(onnxruntime_webassembly PRIVATE
    "SHELL:-s EXPORTED_RUNTIME_METHODS=[${EXPORTED_RUNTIME_METHODS}]"
    "SHELL:-s EXPORTED_FUNCTIONS=${EXPORTED_FUNCTIONS}"
    "SHELL:-s MAXIMUM_MEMORY=4294967296"
    "SHELL:-s EXIT_RUNTIME=0"
    "SHELL:-s ALLOW_MEMORY_GROWTH=1"
    "SHELL:-s MODULARIZE=1"
    "SHELL:-s EXPORT_ALL=0"
    "SHELL:-s VERBOSE=0"
    "SHELL:-s FILESYSTEM=0"
<<<<<<< HEAD
    "SHELL:-s INCOMING_MODULE_JS_API=[locateFile]"
=======
    "SHELL:-s INCOMING_MODULE_JS_API=[preRun,locateFile,arguments,onExit,wasmMemory,buffer,instantiateWasm,mainScriptUrlOrBlob]"
>>>>>>> c3339446
    ${WASM_API_EXCEPTION_CATCHING}
    --no-entry
  )

  if (onnxruntime_USE_JSEP)
    # NOTE: "-s ASYNCIFY=1" is required for JSEP to work with WebGPU
    #       This flag allows async functions to be called from sync functions, in the cost of binary size and
    #       build time. See https://emscripten.org/docs/porting/asyncify.html for more details.

    target_compile_definitions(onnxruntime_webassembly PRIVATE USE_JSEP=1)
    target_link_options(onnxruntime_webassembly PRIVATE
      --pre-js "${ONNXRUNTIME_ROOT}/wasm/js_internal_api.js"
      "SHELL:-s ASYNCIFY=1"
      "SHELL:-s ASYNCIFY_STACK_SIZE=65536"
    )
    set_target_properties(onnxruntime_webassembly PROPERTIES LINK_DEPENDS ${ONNXRUNTIME_ROOT}/wasm/js_internal_api.js)
  endif()

  if (onnxruntime_EMSCRIPTEN_SETTINGS)
    foreach(setting IN LISTS onnxruntime_EMSCRIPTEN_SETTINGS)
      target_link_options(onnxruntime_webassembly PRIVATE "SHELL:-s ${setting}")
    endforeach()
  endif()

  if (CMAKE_BUILD_TYPE STREQUAL "Debug")
    target_link_options(onnxruntime_webassembly PRIVATE
      "SHELL:-s ASSERTIONS=2"
      "SHELL:-s SAFE_HEAP=1"
      "SHELL:-s STACK_OVERFLOW_CHECK=2"
      "SHELL:-s DEMANGLE_SUPPORT=1"
    )
  else()
    target_link_options(onnxruntime_webassembly PRIVATE
      "SHELL:-s ASSERTIONS=0"
      "SHELL:-s SAFE_HEAP=0"
      "SHELL:-s STACK_OVERFLOW_CHECK=0"
      "SHELL:-s DEMANGLE_SUPPORT=0"
      --closure 1
    )
  endif()

  if (onnxruntime_USE_WEBNN)
   set_property(TARGET onnxruntime_webassembly APPEND_STRING PROPERTY LINK_FLAGS " --bind -sWASM_BIGINT")
  endif()

  # Set link flag to enable exceptions support, this will override default disabling exception throwing behavior when disable exceptions.
  target_link_options(onnxruntime_webassembly PRIVATE "SHELL:-s DISABLE_EXCEPTION_THROWING=0")

  if (onnxruntime_ENABLE_WEBASSEMBLY_PROFILING)
    target_link_options(onnxruntime_webassembly PRIVATE --profiling --profiling-funcs)
  endif()

  if (onnxruntime_ENABLE_WEBASSEMBLY_THREADS)
    target_link_options(onnxruntime_webassembly PRIVATE
      "SHELL:-s EXPORT_NAME=ortWasmThreaded"
      "SHELL:-s DEFAULT_PTHREAD_STACK_SIZE=131072"
    )
  else()
    target_link_options(onnxruntime_webassembly PRIVATE
      "SHELL:-s EXPORT_NAME=ortWasm"
    )
  endif()

  set(target_name_list ort)

  if (onnxruntime_ENABLE_TRAINING_APIS)
    list(APPEND target_name_list  "training")
  endif()

  list(APPEND target_name_list  "wasm")

  if (onnxruntime_ENABLE_WEBASSEMBLY_SIMD)
    list(APPEND target_name_list  "simd")
  endif()

  if (onnxruntime_ENABLE_WEBASSEMBLY_THREADS)
    list(APPEND target_name_list  "threaded")
  endif()

  list(JOIN target_name_list  "-" target_name)

  set_target_properties(onnxruntime_webassembly PROPERTIES OUTPUT_NAME ${target_name})
endif()<|MERGE_RESOLUTION|>--- conflicted
+++ resolved
@@ -225,11 +225,7 @@
     "SHELL:-s EXPORT_ALL=0"
     "SHELL:-s VERBOSE=0"
     "SHELL:-s FILESYSTEM=0"
-<<<<<<< HEAD
-    "SHELL:-s INCOMING_MODULE_JS_API=[locateFile]"
-=======
     "SHELL:-s INCOMING_MODULE_JS_API=[preRun,locateFile,arguments,onExit,wasmMemory,buffer,instantiateWasm,mainScriptUrlOrBlob]"
->>>>>>> c3339446
     ${WASM_API_EXCEPTION_CATCHING}
     --no-entry
   )
