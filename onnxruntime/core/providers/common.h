--- conflicted
+++ resolved
@@ -140,16 +140,10 @@
   return map.find(key) != map.end();
 }
 
-<<<<<<< HEAD
-template <template <typename...> class Container, typename T>
-T Product(const Container<T>& c) {
-  return static_cast<T>(accumulate(c.cbegin(), c.cend(), 1, std::multiplies<T>()));
-=======
 // Note: This helper function will not have overflow protection
 template <template <typename...> class Container, typename T>
 T Product(const Container<T>& c) {
   return accumulate(c.cbegin(), c.cend(), 1, std::multiplies<T>());
->>>>>>> f649f917
 }
 
 }  // namespace onnxruntime