--- conflicted
+++ resolved
@@ -267,12 +267,11 @@
   return Load(loader, "model_loading_proto");
 }
 
-common::Status InferenceSession::Load(std::istream& model_istream) {
-  auto loader = [this, &model_istream](std::shared_ptr<onnxruntime::Model>& model) {
+common::Status InferenceSession::Load(const void* model_data, int model_data_len) {
+  auto loader = [this, model_data, model_data_len](std::shared_ptr<onnxruntime::Model>& model) {
     ModelProto model_proto;
 
-    google::protobuf::io::IstreamInputStream zero_copy_input(&model_istream);
-    const bool result = model_proto.ParseFromZeroCopyStream(&zero_copy_input) && model_istream.eof();
+    const bool result = model_proto.ParseFromArray(model_data, model_data_len);
     if (!result) {
       return Status(common::ONNXRUNTIME, common::INVALID_PROTOBUF,
                     "Failed to load model because protobuf parsing failed.");
@@ -281,10 +280,8 @@
     return onnxruntime::Model::Load(model_proto, model, HasLocalSchema() ? &custom_schema_registries_ : nullptr);
   };
 
-  return Load(loader, "model_loading_istream");
-}
-
-<<<<<<< HEAD
+  return Load(loader, "model_loading_array");
+
 common::Status InferenceSession::Save(std::ostream& model_ostream) {
   if (session_options_.clean_initializers) {
     return common::Status(common::ONNXRUNTIME, common::INVALID_GRAPH,
@@ -315,22 +312,6 @@
   }
 
   return status;
-=======
-common::Status InferenceSession::Load(const void* model_data, int model_data_len) {
-  auto loader = [this, model_data, model_data_len](std::shared_ptr<onnxruntime::Model>& model) {
-    ModelProto model_proto;
-
-    const bool result = model_proto.ParseFromArray(model_data, model_data_len);
-    if (!result) {
-      return Status(common::ONNXRUNTIME, common::INVALID_PROTOBUF,
-                    "Failed to load model because protobuf parsing failed.");
-    }
-
-    return onnxruntime::Model::Load(model_proto, model, HasLocalSchema() ? &custom_schema_registries_ : nullptr);
-  };
-
-  return Load(loader, "model_loading_array");
->>>>>>> f5dfde33
 }
 
 common::Status InferenceSession::TransformGraph(onnxruntime::Graph& graph,
