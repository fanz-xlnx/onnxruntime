--- conflicted
+++ resolved
@@ -3,13 +3,7 @@
 # Licensed under the MIT License.
 # --------------------------------------------------------------------------
 from logging import getLogger
-<<<<<<< HEAD
-from os import name
-from sys import path
-from typing import Tuple, Union, List
-=======
 from typing import List, Optional, Tuple, Union
->>>>>>> f096f616
 
 import numpy as np
 from fusion_base import Fusion
@@ -515,16 +509,12 @@
         hidden_size: int,
         input: str,
         output: str,
-<<<<<<< HEAD
         add_qk_str: str = "",
         past_k: str = "",
         past_v: str = "",
         present_k: str = "",
         present_v: str = "",
-=======
-        add_qk_str: str,
         scale: Optional[float] = None,
->>>>>>> f096f616
     ) -> Union[NodeProto, None]:
         """Create an Attention node.
 
@@ -562,12 +552,6 @@
         q_weight = self.model.get_initializer(q_matmul.input[1])
         k_weight = self.model.get_initializer(k_matmul.input[1])
         v_weight = self.model.get_initializer(v_matmul.input[1])
-<<<<<<< HEAD
-        q_bias = self.model.get_initializer(q_add.input[1]) or self.model.get_initializer(q_add.input[0])
-        k_bias = self.model.get_initializer(k_add.input[1]) or self.model.get_initializer(k_add.input[0])
-        v_bias = self.model.get_initializer(v_add.input[1]) or self.model.get_initializer(v_add.input[0])
-        
-=======
 
         q_bias, k_bias, v_bias = None, None, None
         if has_bias:
@@ -578,7 +562,6 @@
             if not (k_weight and v_weight and q_bias and k_bias):
                 return None
 
->>>>>>> f096f616
         if q_weight is None:
             print(
                 f"{q_matmul.input[1]} is not an initializer. "
