import onnx

from ..quant_utils import (
    TENSOR_NAME_QUANT_SUFFIX,
    QuantizedValue,
    QuantizedValueType,
    attribute_to_kwarg,
    compute_scale_zp,
    get_qmin_qmax_for_qType,
    ms_domain,
)
from .base_operator import QuantOperatorBase
from .qdq_base_operator import QDQOperatorBase


class QLinearSoftmax(QuantOperatorBase):
    def quantize(self):
        node = self.node
        # set limitations for softmax output scale and zp, because the output of softmax is always 0-1
        if self.quantizer.activation_qType == onnx.onnx_pb.TensorProto.UINT8:
            out_scale = 1 / 256.0
            out_zero_point = 0
        else:
            out_scale = 1 / 256.0
            out_zero_point = -128
        # only try to quantize when given quantization parameters for it
        (
            data_found,
            output_scale_name,
            output_zp_name,
            _,
            _,
        ) = self.quantizer._get_quantization_params(node.output[0], out_scale, out_zero_point)

        # get quantized input tensor names, quantize input if needed
        (
            quantized_input_names,
            input_zero_point_names,
            input_scale_names,
            nodes,
        ) = self.quantizer.quantize_activation(node, [0])

        if not data_found or quantized_input_names is None:
            return super().quantize()

        # Create an entry for output quantized value.
        qlinear_output_name = node.output[0] + TENSOR_NAME_QUANT_SUFFIX
        quantized_output_value = QuantizedValue(
            node.output[0],
            qlinear_output_name,
            output_scale_name,
            output_zp_name,
            QuantizedValueType.Input,
        )
        self.quantizer.quantized_value_map[node.output[0]] = quantized_output_value

        # Create qlinear softmax node for given type
        kwargs = {}
        for attribute in node.attribute:
            kwargs.update(attribute_to_kwarg(attribute))
        kwargs["domain"] = ms_domain
        # make qlinearsoft has the real opset_version, its default SinceVersion would be 1
        kwargs["opset"] = self.quantizer.opset_version
        qlinear_node_name = node.name + "_quant" if node.name else ""
        qnode = onnx.helper.make_node(
            "QLinear" + node.op_type,
            [
                quantized_input_names[0],
                input_scale_names[0],
                input_zero_point_names[0],
                output_scale_name,
                output_zp_name,
            ],
            [qlinear_output_name],
            qlinear_node_name,
            **kwargs,
        )

        # add all newly created nodes
        nodes.append(qnode)
        self.quantizer.new_nodes += nodes
        return None


class QDQSoftmax(QDQOperatorBase):
    def quantize(self):
        super().quantize()
        output_name = self.node.output[0]
<<<<<<< HEAD
        quant_overrides = self.quantizer.tensor_quant_overrides.get(output_name, {})
=======
        quant_overrides = self.quantizer.get_per_tensor_quant_overrides(output_name)
>>>>>>> bd3974c7

        quant_type = self.quantizer.activation_qType
        if "quant_type" in quant_overrides:
            quant_type = quant_overrides["quant_type"].tensor_type

        if "scale" in quant_overrides and "zero_point" in quant_overrides:
            out_zero_point, out_scale = quant_overrides["zero_point"], quant_overrides["scale"]
        else:
            # Unless overridden by the user, force Softmax to range from 0.0 to 1.0
            rmin = quant_overrides.get("rmin", 0.0)
            rmax = quant_overrides.get("rmax", 1.0)
            symmetric = quant_overrides.get("symmetric", self.quantizer.is_activation_symmetric)
            reduce_range = quant_overrides.get("reduce_range", False)
            qmin, qmax = get_qmin_qmax_for_qType(quant_type, reduce_range=reduce_range, symmetric=symmetric)
            out_zero_point, out_scale = compute_scale_zp(rmin, rmax, qmin, qmax, symmetric=symmetric)

        self.quantizer.set_quant_scale_zp(output_name, (out_scale, out_zero_point))<|MERGE_RESOLUTION|>--- conflicted
+++ resolved
@@ -86,11 +86,7 @@
     def quantize(self):
         super().quantize()
         output_name = self.node.output[0]
-<<<<<<< HEAD
-        quant_overrides = self.quantizer.tensor_quant_overrides.get(output_name, {})
-=======
         quant_overrides = self.quantizer.get_per_tensor_quant_overrides(output_name)
->>>>>>> bd3974c7
 
         quant_type = self.quantizer.activation_qType
         if "quant_type" in quant_overrides:
