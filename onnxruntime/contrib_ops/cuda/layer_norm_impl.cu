--- conflicted
+++ resolved
@@ -379,11 +379,7 @@
 }
 
 #define LAYERNORM_LINEAR_IMPL(T, U, simplified)                                                                                                 \
-<<<<<<< HEAD
-  template void HostApplyLayerNorm<T, U, simplified>(const cudaDeviceProp& prop, T* output, U* mean, U* invvar, const T* input, int n1, int n2, \
-=======
   template void HostApplyLayerNorm<T, U, simplified>(const cudaDeviceProp& prop, cudaStream_t stream, T* output, U* mean, U* invvar, const T* input, int n1, int n2, \
->>>>>>> f649f917
                                                      double epsilon, const T* gamma, const T* beta);
 
 LAYERNORM_LINEAR_IMPL(float, float, true)
