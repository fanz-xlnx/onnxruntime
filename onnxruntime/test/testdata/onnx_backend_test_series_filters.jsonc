--- conflicted
+++ resolved
@@ -4,13 +4,8 @@
     //
     // Tests that are failing temporarily and should be fixed
     "current_failing_tests": [
-<<<<<<< HEAD
-        // DO NOT SUBMIT just for seeing if everything else is working.
-        "^test_(blackmanwindow|dft|hammingwindow|hannwindow|layer_normalization|melweightmatrix|stft).*",
-=======
         "^test_(blackmanwindow|dft|hammingwindow|hannwindow|melweightmatrix|stft).*", // https://github.com/microsoft/onnxruntime/pull/11778
         "^test_sequence_map.*", // https://github.com/microsoft/onnxruntime/pull/11731
->>>>>>> e24349b8
         "^test_adagrad",
         "^test_adagrad_multiple",
         "^test_batchnorm_epsilon_old",
